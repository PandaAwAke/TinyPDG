package yoshikihigo.tinypdg.scorpio.bellon;

import java.io.BufferedReader;
import java.io.File;
import java.io.FileReader;
import java.util.ArrayList;
import java.util.List;
import java.util.StringTokenizer;

public class ClonePairInfo {

	final CodeFragmentInfo left;
	final CodeFragmentInfo right;
	final int type;

	ClonePairInfo(final CodeFragmentInfo left, final CodeFragmentInfo right,
			final int type) {
		this.left = left;
		this.right = right;
		this.type = type;
	}

	ClonePairInfo(final CodeFragmentInfo left, final CodeFragmentInfo right) {
		this(left, right, 0);
	}

	int size() {
		return Math.min(this.left.size(), this.right.size());
	}
<<<<<<< HEAD
	
	@Override
	public String toString(){
		final StringBuilder text = new StringBuilder();
		text.append(this.left.toString());
		text.append("\t");
		text.append(this.right.toString());
		return text.toString();
=======

	static public List<ClonePairInfo> getClonepairs(final File file,
			final int minimum, final boolean oracle) {

		final List<ClonePairInfo> clonepairs = new ArrayList<ClonePairInfo>();

		try {
			final BufferedReader reader = new BufferedReader(new FileReader(
					file));
			while (reader.ready()) {
				final String line = reader.readLine();
				final ClonePairInfo pair = ClonePairInfo.getClonepair(line,
						oracle);
				if (minimum <= pair.size()) {
					clonepairs.add(pair);
				}
			}

			reader.close();

		} catch (final Exception e) {
			e.printStackTrace();
			System.exit(0);
		}

		return clonepairs;
	}

	static private ClonePairInfo getClonepair(final String line,
			final boolean oracle) {

		final StringTokenizer lineTokenizer = new StringTokenizer(line, "\t");
		final String leftPath = lineTokenizer.nextToken();
		final String leftStartLine = lineTokenizer.nextToken();
		final String leftEndLine = lineTokenizer.nextToken();
		final String rightPath = lineTokenizer.nextToken();
		final String rightStartLine = lineTokenizer.nextToken();
		final String rightEndLine = lineTokenizer.nextToken();
		final int type;
		if (oracle) {
			type = Integer.parseInt(lineTokenizer.nextToken());
		} else {
			type = 0;
		}
		final String leftGaps = lineTokenizer.nextToken();
		final String rightGaps = lineTokenizer.nextToken();

		final CodeFragmentInfo leftFragment = new CodeFragmentInfo(leftPath,
				Integer.parseInt(leftStartLine), Integer.parseInt(leftEndLine));
		final CodeFragmentInfo rightFragment = new CodeFragmentInfo(rightPath,
				Integer.parseInt(rightStartLine),
				Integer.parseInt(rightEndLine));

		if (!leftGaps.equals("-")) {
			final StringTokenizer gapTokenizer = new StringTokenizer(leftGaps,
					", ");
			while (gapTokenizer.hasMoreTokens()) {
				final String gap = gapTokenizer.nextToken();
				leftFragment.remove(Integer.parseInt(gap));
			}
		}

		if (!rightGaps.equals("-")) {
			final StringTokenizer gapTokenizer = new StringTokenizer(rightGaps,
					", ");
			while (gapTokenizer.hasMoreTokens()) {
				final String gap = gapTokenizer.nextToken();
				rightFragment.remove(Integer.parseInt(gap));
			}
		}

		return new ClonePairInfo(leftFragment, rightFragment, type);
>>>>>>> d1b001f3
	}
}<|MERGE_RESOLUTION|>--- conflicted
+++ resolved
@@ -27,7 +27,6 @@
 	int size() {
 		return Math.min(this.left.size(), this.right.size());
 	}
-<<<<<<< HEAD
 	
 	@Override
 	public String toString(){
@@ -36,7 +35,7 @@
 		text.append("\t");
 		text.append(this.right.toString());
 		return text.toString();
-=======
+}
 
 	static public List<ClonePairInfo> getClonepairs(final File file,
 			final int minimum, final boolean oracle) {
@@ -109,6 +108,5 @@
 		}
 
 		return new ClonePairInfo(leftFragment, rightFragment, type);
->>>>>>> d1b001f3
 	}
 }